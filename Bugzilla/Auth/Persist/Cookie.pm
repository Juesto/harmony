--- conflicted
+++ resolved
@@ -130,7 +130,6 @@
         push(@login_cookies, $cookie->value);
     }
     else {
-<<<<<<< HEAD
         push(@login_cookies, $cgi->cookie("Bugzilla_logincookie"));
     }
 
@@ -138,12 +137,10 @@
     # then add that as well to the login cookies to delete
     if (my $login_token = $user->authorizer->login_token) {
         push(@login_cookies, $login_token->{'login_token'});
-=======
-        $login_cookie = $cgi->cookie("Bugzilla_logincookie") || '';
->>>>>>> 2823e7d3
     }
 
-    return if !@login_cookies;
+    # Make sure that @login_cookies is not empty to not break SQL statements.
+    push(@login_cookies, '') unless @login_cookies;
 
     # These queries use both the cookie ID and the user ID as keys. Even
     # though we know the userid must match, we still check it in the SQL
