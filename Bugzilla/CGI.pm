# This Source Code Form is subject to the terms of the Mozilla Public
# License, v. 2.0. If a copy of the MPL was not distributed with this
# file, You can obtain one at http://mozilla.org/MPL/2.0/.
#
# This Source Code Form is "Incompatible With Secondary Licenses", as
# defined by the Mozilla Public License, v. 2.0.

package Bugzilla::CGI;

use 5.10.1;
use strict;
use warnings;

use Bugzilla::Logging;
use CGI;
use base qw(CGI);

use Bugzilla::CGI::ContentSecurityPolicy;
use Bugzilla::Constants;
use Bugzilla::Error;
use Bugzilla::Util;
use Bugzilla::Search::Recent;

use File::Basename;
use URI;

BEGIN {
    if (ON_WINDOWS) {
        # Help CGI find the correct temp directory as the default list
        # isn't Windows friendly (Bug 248988)
        $ENV{'TMPDIR'} = $ENV{'TEMP'} || $ENV{'TMP'} || "$ENV{'WINDIR'}\\TEMP";
    }
    *AUTOLOAD = \&CGI::AUTOLOAD;
}

sub DEFAULT_CSP {
    my %policy = (
        default_src => [ 'self' ],
        script_src  => [ 'self', 'nonce', 'unsafe-inline', 'https://www.google-analytics.com' ],
        frame_src   => [ 'none', ],
        worker_src  => [ 'none', ],
        img_src     => [ 'self', 'https://secure.gravatar.com', 'https://www.google-analytics.com' ],
        style_src   => [ 'self', 'unsafe-inline' ],
        object_src  => [ 'none' ],
        form_action => [
            'self',
            # used in template/en/default/search/search-google.html.tmpl
            'https://www.google.com/search'
        ],
        frame_ancestors => [ 'none' ],
        report_only     => 1,
    );
    if (Bugzilla->params->{github_client_id} && !Bugzilla->user->id) {
        push @{$policy{form_action}}, 'https://github.com/login/oauth/authorize', 'https://github.com/login';
    }

    return %policy;
}

# Because show_bug code lives in many different .cgi files,
# we needed a centralized place to define the policy.
# normally the policy would just live in one .cgi file.
# Additionally, Bugzilla->localconfig->{urlbase} cannot be called at compile time, so this can't be a constant.
sub SHOW_BUG_MODAL_CSP {
    my ($bug_id) = @_;
    my %policy = (
        script_src  => ['self', 'nonce', 'unsafe-inline', 'unsafe-eval', 'https://www.google-analytics.com' ],
        img_src     => [ 'self', 'https://secure.gravatar.com', 'https://www.google-analytics.com' ],
        connect_src => [
            'self',
            # This is from extensions/OrangeFactor/web/js/orange_factor.js
            'https://brasstacks.mozilla.com/orangefactor/api/count',
        ],
        frame_src   => [ 'self', ],
        worker_src  => [ 'none', ],
    );
    if (use_attachbase() && $bug_id) {
        my $attach_base = Bugzilla->localconfig->{'attachment_base'};
        $attach_base =~ s/\%bugid\%/$bug_id/g;
        push @{ $policy{img_src} }, $attach_base;
    }

    # MozReview API calls
    my $mozreview_url = Bugzilla->params->{mozreview_base_url};
    if ($mozreview_url) {
        push @{ $policy{connect_src} },  $mozreview_url . 'api/extensions/mozreview.extension.MozReviewExtension/summary/';
    }

    return %policy;
}

sub _init_bz_cgi_globals {
    my $invocant = shift;
    # We need to disable output buffering - see bug 179174
    $| = 1;

    # Ignore SIGTERM and SIGPIPE - this prevents DB corruption. If the user closes
    # their browser window while a script is running, the web server sends these
    # signals, and we don't want to die half way through a write.
    $SIG{TERM} = 'IGNORE';
    $SIG{PIPE} = 'IGNORE';

    # We don't precompile any functions here, that's done specially in
    # mod_perl code.
    $invocant->_setup_symbols(qw(:no_xhtml :oldstyle_urls :private_tempfiles
                                 :unique_headers));
}

BEGIN { __PACKAGE__->_init_bz_cgi_globals() if i_am_cgi(); }

sub new {
    my ($invocant, @args) = @_;
    my $class = ref($invocant) || $invocant;

    # Under mod_perl, CGI's global variables get reset on each request,
    # so we need to set them up again every time.
    $class->_init_bz_cgi_globals() if BZ_PERSISTENT;

    my $self = $class->SUPER::new(@args);

    # Make sure our outgoing cookie list is empty on each invocation
    $self->{Bugzilla_cookie_list} = [];

    # Path-Info is of no use for Bugzilla and interacts badly with IIS.
    # Moreover, it causes unexpected behaviors, such as totally breaking
    # the rendering of pages.
    my $script = basename($0);
    if (my $path = $self->path_info) {
        my @whitelist = ("rest.cgi");
        Bugzilla::Hook::process('path_info_whitelist', { whitelist => \@whitelist });
        if (!grep($_ eq $script, @whitelist)) {
            # apache collapses // to / in $ENV{PATH_INFO} but not in $self->path_info.
            # url() requires the full path in ENV in order to generate the correct url.
            $ENV{PATH_INFO} = $path;
            print $self->redirect($self->url(-path => 0, -query => 1));
            exit;
        }
    }

    # Send appropriate charset
    $self->charset(Bugzilla->params->{'utf8'} ? 'UTF-8' : '');

    # Redirect to urlbase if we are not viewing an attachment.
    if ($self->url_is_attachment_base and $script ne 'attachment.cgi') {
        $self->redirect_to_urlbase();
    }

    # Check for errors
    # All of the Bugzilla code wants to do this, so do it here instead of
    # in each script

    my $err = $self->cgi_error;

    if ($err) {
        # Note that this error block is only triggered by CGI.pm for malformed
        # multipart requests, and so should never happen unless there is a
        # browser bug.

        print $self->header(-status => $err);

        # ThrowCodeError wants to print the header, so it grabs Bugzilla->cgi
        # which creates a new Bugzilla::CGI object, which fails again, which
        # ends up here, and calls ThrowCodeError, and then recurses forever.
        # So don't use it.
        # In fact, we can't use templates at all, because we need a CGI object
        # to determine the template lang as well as the current url (from the
        # template)
        # Since this is an internal error which indicates a severe browser bug,
        # just die.
        die "CGI parsing error: $err";
    }

    return $self;
}

sub target_uri {
    my ($self) = @_;

    my $base = Bugzilla->localconfig->{urlbase};
    if (my $request_uri = $self->request_uri) {
        my $base_uri = URI->new($base);
        $base_uri->path('');
        $base_uri->query(undef);
        return $base_uri . $request_uri;
    }
    else {
        return $base . ($self->url(-relative => 1, -query => 1) || 'index.cgi');
    }
}

sub content_security_policy {
    my ($self, %add_params) = @_;
    if (%add_params || !$self->{Bugzilla_csp}) {
        my %params = DEFAULT_CSP;
        delete $params{report_only} if %add_params && !$add_params{report_only};
        foreach my $key (keys %add_params) {
            if (defined $add_params{$key}) {
                $params{$key} = $add_params{$key};
            }
            else {
                delete $params{$key};
            }
        }
        $self->{Bugzilla_csp} = Bugzilla::CGI::ContentSecurityPolicy->new(%params);
    }

    return $self->{Bugzilla_csp};
}

sub csp_nonce {
    my ($self) = @_;

    my $csp = $self->content_security_policy;
    return $csp->has_nonce ? $csp->nonce : '';
}

# We want this sorted plus the ability to exclude certain params
sub canonicalise_query {
    my ($self, @exclude) = @_;

    # Reconstruct the URL by concatenating the sorted param=value pairs
    my @parameters;
    foreach my $key (sort($self->param())) {
        # Leave this key out if it's in the exclude list
        next if grep { $_ eq $key } @exclude;

        # Remove the Boolean Charts for standard query.cgi fields
        # They are listed in the query URL already
        next if $key =~ /^(field|type|value)(-\d+){3}$/;

        my $esc_key = url_quote($key);

        foreach my $value ($self->param($key)) {
            # Omit params with an empty value
            if (defined($value) && $value ne '') {
                my $esc_value = url_quote($value);

                push(@parameters, "$esc_key=$esc_value");
            }
        }
    }

    return join("&", @parameters);
}

sub clean_search_url {
    my $self = shift;
    # Delete any empty URL parameter.
    my @cgi_params = $self->param;

    foreach my $param (@cgi_params) {
        if (defined $self->param($param) && $self->param($param) eq '') {
            $self->delete($param);
            $self->delete("${param}_type");
        }

        # Custom Search stuff is empty if it's "noop". We also keep around
        # the old Boolean Chart syntax for backwards-compatibility.
        if (($param =~ /\d-\d-\d/ || $param =~ /^[[:alpha:]]\d+$/)
            && defined $self->param($param) && $self->param($param) eq 'noop')
        {
            $self->delete($param);
        }

        # Any "join" for custom search that's an AND can be removed, because
        # that's the default.
        if (($param =~ /^j\d+$/ || $param eq 'j_top')
            && $self->param($param) eq 'AND')
        {
            $self->delete($param);
        }
    }

    # Delete leftovers from the login form
    $self->delete('Bugzilla_remember', 'GoAheadAndLogIn');

    # Delete the token if we're not performing an action which needs it
    unless ((defined $self->param('remtype')
             && ($self->param('remtype') eq 'asdefault'
                 || $self->param('remtype') eq 'asnamed'))
            || (defined $self->param('remaction')
                && $self->param('remaction') eq 'forget'))
    {
        $self->delete("token");
    }

    foreach my $num (1,2,3) {
        # If there's no value in the email field, delete the related fields.
        if (!$self->param("email$num")) {
            foreach my $field (qw(type assigned_to reporter qa_contact cc longdesc)) {
                $self->delete("email$field$num");
            }
        }
    }

    # chfieldto is set to "Now" by default in query.cgi. But if none
    # of the other chfield parameters are set, it's meaningless.
    if (!defined $self->param('chfieldfrom') && !$self->param('chfield')
        && !defined $self->param('chfieldvalue') && $self->param('chfieldto')
        && lc($self->param('chfieldto')) eq 'now')
    {
        $self->delete('chfieldto');
    }

    # cmdtype "doit" is the default from query.cgi, but it's only meaningful
    # if there's a remtype parameter.
    if (defined $self->param('cmdtype') && $self->param('cmdtype') eq 'doit'
        && !defined $self->param('remtype'))
    {
        $self->delete('cmdtype');
    }

    # "Reuse same sort as last time" is actually the default, so we don't
    # need it in the URL.
    if ($self->param('order')
        && $self->param('order') eq 'Reuse same sort as last time')
    {
        $self->delete('order');
    }

    # list_id is added in buglist.cgi after calling clean_search_url,
    # and doesn't need to be saved in saved searches.
    $self->delete('list_id');

    # And now finally, if query_format is our only parameter, that
    # really means we have no parameters, so we should delete query_format.
    if ($self->param('query_format') && scalar($self->param()) == 1) {
        $self->delete('query_format');
    }
}

sub check_etag {
    my ($self, $valid_etag) = @_;

    # ETag support.
    my $if_none_match = $self->http('If-None-Match');
    return if !$if_none_match;

    my @if_none = split(/[\s,]+/, $if_none_match);
    foreach my $possible_etag (@if_none) {
        # remove quotes from begin and end of the string
        $possible_etag =~ s/^\"//g;
        $possible_etag =~ s/\"$//g;
        if ($possible_etag eq $valid_etag or $possible_etag eq '*') {
            return 1;
        }
    }

    return 0;
}

# Overwrite to ensure nph doesn't get set, and unset HEADERS_ONCE
sub multipart_init {
    my $self = shift;

    # Keys are case-insensitive, map to lowercase
    my %args = @_;
    my %param;
    foreach my $key (keys %args) {
        $param{lc $key} = $args{$key};
    }

    # Set the MIME boundary and content-type
    my $boundary = $param{'-boundary'}
        || '------- =_' . generate_random_password(16);
    delete $param{'-boundary'};
    $self->{'separator'} = "\r\n--$boundary\r\n";
    $self->{'final_separator'} = "\r\n--$boundary--\r\n";
    $param{'-type'} = CGI::SERVER_PUSH($boundary);

    # Note: CGI.pm::multipart_init up to v3.04 explicitly set nph to 0
    # CGI.pm::multipart_init v3.05 explicitly sets nph to 1
    # CGI.pm's header() sets nph according to a param or $CGI::NPH, which
    # is the desired behaviour.

    return $self->header(
        %param,
    ) . "WARNING: YOUR BROWSER DOESN'T SUPPORT THIS SERVER-PUSH TECHNOLOGY." . $self->multipart_end;
}

# Have to add the cookies in.
sub multipart_start {
    my $self = shift;

    my %args = @_;

    # CGI.pm::multipart_start doesn't honour its own charset information, so
    # we do it ourselves here
    if (defined $self->charset() && defined $args{-type}) {
        # Remove any existing charset specifier
        $args{-type} =~ s/;.*$//;
        # and add the specified one
        $args{-type} .= '; charset=' . $self->charset();
    }

    my $headers = $self->SUPER::multipart_start(%args);
    # Eliminate the one extra CRLF at the end.
    $headers =~ s/$CGI::CRLF$//;
    # Add the cookies. We have to do it this way instead of
    # passing them to multpart_start, because CGI.pm's multipart_start
    # doesn't understand a '-cookie' argument pointing to an arrayref.
    foreach my $cookie (@{$self->{Bugzilla_cookie_list}}) {
        $headers .= "Set-Cookie: ${cookie}${CGI::CRLF}";
    }
    $headers .= $CGI::CRLF;
    $self->{_multipart_in_progress} = 1;
    return $headers;
}

sub close_standby_message {
    my ($self, $contenttype, $disp, $disp_prefix, $extension) = @_;
    $self->set_dated_content_disp($disp, $disp_prefix, $extension);

    if ($self->{_multipart_in_progress}) {
        print $self->multipart_end();
        print $self->multipart_start(-type => $contenttype);
    }
    else {
        print $self->header($contenttype);
    }
}

our $ALLOW_UNSAFE_RESPONSE = 0;
# responding to text/plain or text/html is safe
# responding to any request with a referer header is safe
# some things need to have unsafe responses (attachment.cgi)
# everything else should get a 403.
sub _prevent_unsafe_response {
    my ($self, $headers) = @_;
    state $safe_content_type_re = qr{
        ^ (*COMMIT) # COMMIT makes the regex faster
                    # by preventing back-tracking. see also perldoc pelre.
        # application/x-javascript, xml, atom+xml, rdf+xml, xml-dtd, and json
        (?: application/ (?: x(?: -javascript | ml (?: -dtd )? )
                           | (?: atom | rdf) \+ xml
                           | json )
        # text/csv, text/calendar, text/plain, and text/html
          | text/ (?: c (?: alendar | sv )
                    | plain
                    | html )
        # used for HTTP push responses
          | multipart/x-mixed-replace)
    }sx;
    state $safe_referer_re = do {
        # Note that urlbase must end with a /.
        # It almost certainly does, but let's be extra careful.
        my $urlbase = Bugzilla->localconfig->{urlbase};
        $urlbase =~ s{/$}{};
        qr{
            # Begins with literal urlbase
            ^ (*COMMIT)
            \Q$urlbase\E
            # followed by a slash or end of string
            (?: /
              | $ )
        }sx
    };

    return if $ALLOW_UNSAFE_RESPONSE;

    if (Bugzilla->usage_mode == USAGE_MODE_BROWSER) {
        # Safe content types are ones that arn't images.
        # For now let's assume plain text and html are not valid images.
        my $content_type         = $headers->{'-type'} // $headers->{'-content_type'} // 'text/html';
        my $is_safe_content_type = $content_type =~ $safe_content_type_re;

        # Safe referers are ones that begin with the urlbase.
        my $referer         = $self->referer;
        my $is_safe_referer = $referer && $referer =~ $safe_referer_re;

        if (!$is_safe_referer && !$is_safe_content_type) {
            print $self->SUPER::header(-type => 'text/html',  -status => '403 Forbidden');
            if ($content_type ne 'text/html') {
                print "Untrusted Referer Header\n";
                if ($ENV{MOD_PERL}) {
                    my $r = $self->r;
                    $r->rflush;
                    $r->status(200);
                }
            }
            exit;
        }
    }
}

sub should_block_referrer {
    my ($self) = @_;
    return length($self->self_url) > 8000;
}

# Override header so we can add the cookies in
sub header {
    my $self = shift;

    my %headers;
    my $user = Bugzilla->user;

    # If there's only one parameter, then it's a Content-Type.
    if (scalar(@_) == 1) {
        %headers = ('-type' => shift(@_));
    }
    else {
        %headers = @_;
    }

    $self->_prevent_unsafe_response(\%headers);

    if ($self->{'_content_disp'}) {
        $headers{'-content_disposition'} = $self->{'_content_disp'};
    }

    if (!$user->id && $user->authorizer->can_login
        && !$self->cookie('Bugzilla_login_request_cookie'))
    {
        my %args;
        $args{'-secure'} = 1 if Bugzilla->params->{ssl_redirect};

        $self->send_cookie(-name => 'Bugzilla_login_request_cookie',
                           -value => generate_random_password(),
                           -httponly => 1,
                           %args);
    }

    # We generate a cookie and store it in the request cache
    # To initiate github login, a form POSTs to github.cgi with the
    # github_secret as a parameter. It must match the github_secret cookie.
    # this prevents some types of redirection attacks.
    unless ($user->id || $self->{bz_redirecting}) {
        $self->send_cookie(-name     => 'github_secret',
                           -value    => Bugzilla->github_secret,
                           -httponly => 1);
    }
    # Add the cookies in if we have any
    if (scalar(@{$self->{Bugzilla_cookie_list}})) {
        $headers{'-cookie'} = $self->{Bugzilla_cookie_list};
    }

    # Add Strict-Transport-Security (STS) header if this response
    # is over SSL and the strict_transport_security param is turned on.
    if ($self->https && !$self->url_is_attachment_base
        && Bugzilla->params->{'strict_transport_security'} ne 'off')
    {
        my $sts_opts = 'max-age=' . MAX_STS_AGE;
        if (Bugzilla->params->{'strict_transport_security'}
            eq 'include_subdomains')
        {
            $sts_opts .= '; includeSubDomains';
        }
        $headers{'-strict_transport_security'} = $sts_opts;
    }

    # Add X-Frame-Options header to prevent framing and subsequent
    # possible clickjacking problems.
    unless ($self->url_is_attachment_base) {
        $headers{'-x_frame_options'} = 'SAMEORIGIN';
    }

    if ($self->{'_content_disp'}) {
        $headers{'-content_disposition'} = $self->{'_content_disp'};
    }

    # Add X-XSS-Protection header to prevent simple XSS attacks
    # and enforce the blocking (rather than the rewriting) mode.
    $headers{'-x_xss_protection'} = '1; mode=block';

    # Add X-Content-Type-Options header to prevent browsers sniffing
    # the MIME type away from the declared Content-Type.
    $headers{'-x_content_type_options'} = 'nosniff';

    Bugzilla::Hook::process('cgi_headers',
        { cgi => $self, headers => \%headers }
    );
    $self->{_header_done} = 1;

    if (Bugzilla->usage_mode == USAGE_MODE_BROWSER) {
        if ($self->should_block_referrer) {
            $headers{'-referrer_policy'} = 'origin';
        }
        my $csp = $self->content_security_policy;
        if (defined $csp && !$csp->disable) {
            $csp->add_cgi_headers(\%headers)
        }

        my @fonts = (
            "skins/standard/fonts/FiraMono-Regular.woff2?v=3.202",
            "skins/standard/fonts/FiraSans-Bold.woff2?v=4.203",
            "skins/standard/fonts/FiraSans-Italic.woff2?v=4.203",
            "skins/standard/fonts/FiraSans-Regular.woff2?v=4.203",
            "skins/standard/fonts/FiraSans-SemiBold.woff2?v=4.203",
            "skins/standard/fonts/MaterialIcons-Regular.woff2",
        );
        $headers{'-link'} = join(", ", map { sprintf('</static/v%s/%s>; rel="preload"; as="font"', Bugzilla->VERSION, $_) } @fonts);
    }

    return $self->SUPER::header(%headers) || "";
}

sub param {
    my $self = shift;

<<<<<<< HEAD
    local $CGI::LIST_CONTEXT_WARN = 0;
=======
    # We don't let CGI.pm warn about list context, but we do it ourselves.
    local $CGI::LIST_CONTEXT_WARN = 0;
    if (0) {
        state $has_warned = {};

        ## no critic (Freenode::Wantarray)
        if ( wantarray && @_ ) {
            my ( $package, $filename, $line ) = caller;
            if ( $package ne 'CGI' && ! $has_warned->{"$filename:$line"}++) {
                WARN("Bugzilla::CGI::param called in list context from $package $filename:$line");
            }
        }
        ## use critic
    }
>>>>>>> 2f8b9997

    # When we are just requesting the value of a parameter...
    if (scalar(@_) == 1) {
        my @result = $self->SUPER::param(@_);

        # Also look at the URL parameters, after we look at the POST
        # parameters. This is to allow things like login-form submissions
        # with URL parameters in the form's "target" attribute.
        if (!scalar(@result)
            && $self->request_method && $self->request_method eq 'POST')
        {
            # Some servers fail to set the QUERY_STRING parameter, which
            # causes undef issues
            $ENV{'QUERY_STRING'} = '' unless exists $ENV{'QUERY_STRING'};
            @result = $self->SUPER::url_param(@_);
        }

        # Fix UTF-8-ness of input parameters.
        if (Bugzilla->params->{'utf8'}) {
            @result = map { _fix_utf8($_) } @result;
        }

        return wantarray ? @result : $result[0];
    }
    # And for various other functions in CGI.pm, we need to correctly
    # return the URL parameters in addition to the POST parameters when
    # asked for the list of parameters.
    elsif (!scalar(@_) && $self->request_method
           && $self->request_method eq 'POST')
    {
        my @post_params = $self->SUPER::param;
        my @url_params  = $self->url_param;
        my %params = map { $_ => 1 } (@post_params, @url_params);
        return keys %params;
    }

    return $self->SUPER::param(@_);
}

sub _fix_utf8 {
    my $input = shift;
    # The is_utf8 is here in case CGI gets smart about utf8 someday.
    utf8::decode($input) if defined $input && !ref $input && !utf8::is_utf8($input);
    return $input;
}

sub should_set {
    my ($self, $param) = @_;
    my $set = (defined $self->param($param)
               or defined $self->param("defined_$param"))
              ? 1 : 0;
    return $set;
}

# The various parts of Bugzilla which create cookies don't want to have to
# pass them around to all of the callers. Instead, store them locally here,
# and then output as required from |header|.
sub send_cookie {
    my ($self, %paramhash) = @_;

    # Complain if -value is not given or empty (bug 268146).
    if (!exists($paramhash{'-value'}) || !$paramhash{'-value'}) {
        ThrowCodeError('cookies_need_value');
    }

    # Add the default path and the domain in.
    state $uri = Bugzilla->urlbase;
    $paramhash{'-path'}   = $uri->path;
    # we don't set the domain.
    $paramhash{'-secure'} = 1
      if lc( $uri->scheme ) eq 'https';

    push(@{$self->{'Bugzilla_cookie_list'}}, $self->cookie(%paramhash));
}

# Cookies are removed by setting an expiry date in the past.
# This method is a send_cookie wrapper doing exactly this.
sub remove_cookie {
    my $self = shift;
    my ($cookiename) = (@_);

    # Expire the cookie, giving a non-empty dummy value (bug 268146).
    $self->send_cookie('-name'    => $cookiename,
                       '-expires' => 'Tue, 15-Sep-1998 21:49:00 GMT',
                       '-value'   => 'X');
}

# To avoid infinite redirection recursion, track when we're within a redirect
# request.
sub redirect {
    my $self = shift;
    $self->{bz_redirecting} = 1;
    return $self->SUPER::redirect(@_);
}

# This helps implement Bugzilla::Search::Recent, and also shortens search
# URLs that get POSTed to buglist.cgi.
sub redirect_search_url {
    my $self = shift;

    # If there is no parameter, there is nothing to do.
    return unless $self->param;

    # If we're retreiving an old list, we never need to redirect or
    # do anything related to Bugzilla::Search::Recent.
    return if $self->param('regetlastlist');

    my $user = Bugzilla->user;

    if ($user->id) {
        # There are two conditions that could happen here--we could get a URL
        # with no list id, and we could get a URL with a list_id that isn't
        # ours.
        my $list_id = $self->param('list_id');
        if ($list_id) {
            # If we have a valid list_id, no need to redirect or clean.
            return if Bugzilla::Search::Recent->check_quietly(
                { id => $list_id });
        }
    }
    elsif ($self->request_method ne 'POST') {
        # Logged-out users who do a GET don't get a list_id, don't get
        # their URLs cleaned, and don't get redirected.
        return;
    }

    $self->clean_search_url();

    # Make sure we still have params still after cleaning otherwise we
    # do not want to store a list_id for an empty search.
    if ($user->id && $self->param) {
        # Insert a placeholder Bugzilla::Search::Recent, so that we know what
        # the id of the resulting search will be. This is then pulled out
        # of the Referer header when viewing show_bug.cgi to know what
        # bug list we came from.
        my $recent_search = Bugzilla::Search::Recent->create_placeholder;
        $self->param('list_id', $recent_search->id);
    }

    # GET requests that lacked a list_id are always redirected. POST requests
    # are only redirected if they're under the CGI_URI_LIMIT though.
    my $self_url = $self->self_url();
    if ($self->request_method() ne 'POST' or length($self_url) < CGI_URI_LIMIT) {
        print $self->redirect(-url => $self_url);
        exit;
    }
}

sub redirect_to_https {
    my $self = shift;
    my $urlbase = Bugzilla->localconfig->{'urlbase'};

    # If this is a POST, we don't want ?POSTDATA in the query string.
    # We expect the client to re-POST, which may be a violation of
    # the HTTP spec, but the only time we're expecting it often is
    # in the WebService, and WebService clients usually handle this
    # correctly.
    $self->delete('POSTDATA');
    my $url = $urlbase . $self->url('-path_info' => 1, '-query' => 1,
                                    '-relative' => 1);

    # XML-RPC clients (SOAP::Lite at least) require a 301 to redirect properly
    # and do not work with 302. Our redirect really is permanent anyhow, so
    # it doesn't hurt to make it a 301.
    print $self->redirect(-location => $url, -status => 301);

    # When using XML-RPC with mod_perl, we need the headers sent immediately.
    $self->r->rflush if $ENV{MOD_PERL};
    exit;
}

# Redirect to the urlbase version of the current URL.
sub redirect_to_urlbase {
    my $self = shift;
    my $path = $self->url('-path_info' => 1, '-query' => 1, '-relative' => 1);
    print $self->redirect('-location' => Bugzilla->localconfig->{urlbase} . $path);
    exit;
}

sub url_is_attachment_base {
    my ($self, $id) = @_;
    return 0 if !use_attachbase() or !i_am_cgi();
    my $attach_base = Bugzilla->localconfig->{'attachment_base'};
    # If we're passed an id, we only want one specific attachment base
    # for a particular bug. If we're not passed an ID, we just want to
    # know if our current URL matches the attachment_base *pattern*.
    my $regex;
    if ($id) {
        $attach_base =~ s/\%bugid\%/$id/;
        $regex = quotemeta($attach_base);
    }
    else {
        # In this circumstance we run quotemeta first because we need to
        # insert an active regex meta-character afterward.
        $regex = quotemeta($attach_base);
        $regex =~ s/\\\%bugid\\\%/\\d+/;
    }
    $regex = "^$regex";
    return ($self->url =~ $regex) ? 1 : 0;
}

sub set_dated_content_disp {
    my ($self, $type, $prefix, $ext) = @_;

    my @time = localtime(time());
    my $date = sprintf "%04d-%02d-%02d", 1900+$time[5], $time[4]+1, $time[3];
    my $filename = "$prefix-$date.$ext";

    $filename =~ s/\s/_/g; # Remove whitespace to avoid HTTP header tampering
    $filename =~ s/\\/_/g; # Remove backslashes as well
    $filename =~ s/"/\\"/g; # escape quotes

    my $disposition = "$type; filename=\"$filename\"";

    $self->{'_content_disp'} = $disposition;
}

##########################
# Vars TIEHASH Interface #
##########################

# Fix the TIEHASH interface (scalar $cgi->Vars) to return and accept
# arrayrefs.
sub STORE {
    my $self = shift;
    my ($param, $value) = @_;
    if (defined $value and ref $value eq 'ARRAY') {
        return $self->param(-name => $param, -value => $value);
    }
    return $self->SUPER::STORE(@_);
}

sub FETCH {
    my ($self, $param) = @_;
    return $self if $param eq 'CGI'; # CGI.pm did this, so we do too.
    my @result = $self->param($param);
    return undef if !scalar(@result);
    return $result[0] if scalar(@result) == 1;
    return \@result;
}

# For the Vars TIEHASH interface: the normal CGI.pm DELETE doesn't return
# the value deleted, but Perl's "delete" expects that value.
sub DELETE {
    my ($self, $param) = @_;
    my $value = $self->FETCH($param);
    $self->delete($param);
    return $value;
}

1;

__END__

=head1 NAME

Bugzilla::CGI - CGI handling for Bugzilla

=head1 SYNOPSIS

  use Bugzilla::CGI;

  my $cgi = new Bugzilla::CGI();

=head1 DESCRIPTION

This package inherits from the standard CGI module, to provide additional
Bugzilla-specific functionality. In general, see L<the CGI.pm docs|CGI> for
documention.

=head1 CHANGES FROM L<CGI.PM|CGI>

Bugzilla::CGI has some differences from L<CGI.pm|CGI>.

=over 4

=item C<cgi_error> is automatically checked

After creating the CGI object, C<Bugzilla::CGI> automatically checks
I<cgi_error>, and throws a CodeError if a problem is detected.

=back

=head1 ADDITIONAL FUNCTIONS

I<Bugzilla::CGI> also includes additional functions.

=over 4

=item C<canonicalise_query(@exclude)>

This returns a sorted string of the parameters whose values are non-empty,
suitable for use in a url.

Values in C<@exclude> are not included in the result.

=item C<send_cookie>

This routine is identical to the cookie generation part of CGI.pm's C<cookie>
routine, except that it knows about Bugzilla's cookie_path and cookie_domain
parameters and takes them into account if necessary.
This should be used by all Bugzilla code (instead of C<cookie> or the C<-cookie>
argument to C<header>), so that under mod_perl the headers can be sent
correctly, using C<print> or the mod_perl APIs as appropriate.

To remove (expire) a cookie, use C<remove_cookie>.

=item C<content_security_policy>

Set a Content Security Policy for the current request. This is a no-op if the 'csp' feature
is not available. The arguments to this method are passed to the constructor of L<Bugzilla::CGI::ContentSecurityPolicy>,
consult that module for a list of what directives are supported.

=item C<csp_nonce>

Returns a CSP nonce value if CSP is available and 'nonce' is listed as a source in a CSP *_src directive.

If there is no nonce used, or CSP is not available, this returns the empty string.

=item C<remove_cookie>

This is a wrapper around send_cookie, setting an expiry date in the past,
effectively removing the cookie.

As its only argument, it takes the name of the cookie to expire.

=item C<redirect_to_https>

Generally you should use L<Bugzilla::Util/do_ssl_redirect_if_required>
instead of calling this directly.

=item C<redirect_to_urlbase>

Redirects from the current URL to one prefixed by the urlbase parameter.

=item C<set_dated_content_disp>

Sets an appropriate date-dependent value for the Content Disposition header
for a downloadable resource.

=back

=head1 SEE ALSO

L<CGI|CGI>, L<CGI::Cookie|CGI::Cookie><|MERGE_RESOLUTION|>--- conflicted
+++ resolved
@@ -598,9 +598,6 @@
 sub param {
     my $self = shift;
 
-<<<<<<< HEAD
-    local $CGI::LIST_CONTEXT_WARN = 0;
-=======
     # We don't let CGI.pm warn about list context, but we do it ourselves.
     local $CGI::LIST_CONTEXT_WARN = 0;
     if (0) {
@@ -615,7 +612,6 @@
         }
         ## use critic
     }
->>>>>>> 2f8b9997
 
     # When we are just requesting the value of a parameter...
     if (scalar(@_) == 1) {
