# -*- Mode: perl; indent-tabs-mode: nil -*-
#
# The contents of this file are subject to the Mozilla Public
# License Version 1.1 (the "License"); you may not use this file
# except in compliance with the License. You may obtain a copy of
# the License at http://www.mozilla.org/MPL/
#
# Software distributed under the License is distributed on an "AS
# IS" basis, WITHOUT WARRANTY OF ANY KIND, either express or
# implied. See the License for the specific language governing
# rights and limitations under the License.
#
# The Original Code is the Bugzilla Bug Tracking System.
#
# The Initial Developer of the Original Code is Netscape Communications
# Corporation. Portions created by Netscape are
# Copyright (C) 1998 Netscape Communications Corporation. All
# Rights Reserved.
#
# Contributor(s): Bradley Baetz <bbaetz@student.usyd.edu.au>
#                 Byron Jones <bugzilla@glob.com.au>
#                 Marc Schumann <wurblzap@gmail.com>

package Bugzilla::CGI;
use strict;
use base qw(CGI);

use Bugzilla::Constants;
use Bugzilla::Error;
use Bugzilla::Util;
use Bugzilla::Search::Recent;

use File::Basename;

BEGIN {
    if (ON_WINDOWS) {
        # Help CGI find the correct temp directory as the default list
        # isn't Windows friendly (Bug 248988)
        $ENV{'TMPDIR'} = $ENV{'TEMP'} || $ENV{'TMP'} || "$ENV{'WINDIR'}\\TEMP";
    }
    *AUTOLOAD = \&CGI::AUTOLOAD;
}

sub _init_bz_cgi_globals {
    my $invocant = shift;
    # We need to disable output buffering - see bug 179174
    $| = 1;

    # Ignore SIGTERM and SIGPIPE - this prevents DB corruption. If the user closes
    # their browser window while a script is running, the web server sends these
    # signals, and we don't want to die half way through a write.
    $SIG{TERM} = 'IGNORE';
    $SIG{PIPE} = 'IGNORE';

    # We don't precompile any functions here, that's done specially in
    # mod_perl code.
    $invocant->_setup_symbols(qw(:no_xhtml :oldstyle_urls :private_tempfiles
                                 :unique_headers));
}

BEGIN { __PACKAGE__->_init_bz_cgi_globals() if i_am_cgi(); }

sub new {
    my ($invocant, @args) = @_;
    my $class = ref($invocant) || $invocant;

    # Under mod_perl, CGI's global variables get reset on each request,
    # so we need to set them up again every time.
    $class->_init_bz_cgi_globals() if $ENV{MOD_PERL};

    my $self = $class->SUPER::new(@args);

    # Make sure our outgoing cookie list is empty on each invocation
    $self->{Bugzilla_cookie_list} = [];

    # Path-Info is of no use for Bugzilla and interacts badly with IIS.
    # Moreover, it causes unexpected behaviors, such as totally breaking
    # the rendering of pages.
    my $script = basename($0);
    if ($self->path_info) {
        my @whitelist;
        Bugzilla::Hook::process('path_info_whitelist', { whitelist => \@whitelist });
        if (!grep($_ eq $script, @whitelist)) {
            print $self->redirect($self->url(-path => 0, -query => 1));
        }
    }

    # Send appropriate charset
    $self->charset(Bugzilla->params->{'utf8'} ? 'UTF-8' : '');

    # Redirect to urlbase/sslbase if we are not viewing an attachment.
    if ($self->url_is_attachment_base and $script ne 'attachment.cgi') {
        $self->redirect_to_urlbase();
    }

    # Check for errors
    # All of the Bugzilla code wants to do this, so do it here instead of
    # in each script

    my $err = $self->cgi_error;

    if ($err) {
        # Note that this error block is only triggered by CGI.pm for malformed
        # multipart requests, and so should never happen unless there is a
        # browser bug.

        print $self->header(-status => $err);

        # ThrowCodeError wants to print the header, so it grabs Bugzilla->cgi
        # which creates a new Bugzilla::CGI object, which fails again, which
        # ends up here, and calls ThrowCodeError, and then recurses forever.
        # So don't use it.
        # In fact, we can't use templates at all, because we need a CGI object
        # to determine the template lang as well as the current url (from the
        # template)
        # Since this is an internal error which indicates a severe browser bug,
        # just die.
        die "CGI parsing error: $err";
    }

    return $self;
}

# We want this sorted plus the ability to exclude certain params
sub canonicalise_query {
    my ($self, @exclude) = @_;

    # Reconstruct the URL by concatenating the sorted param=value pairs
    my @parameters;
    foreach my $key (sort($self->param())) {
        # Leave this key out if it's in the exclude list
        next if grep { $_ eq $key } @exclude;

        # Remove the Boolean Charts for standard query.cgi fields
        # They are listed in the query URL already
        next if $key =~ /^(field|type|value)(-\d+){3}$/;

        my $esc_key = url_quote($key);

        foreach my $value ($self->param($key)) {
            if (defined($value)) {
                my $esc_value = url_quote($value);

                push(@parameters, "$esc_key=$esc_value");
            }
        }
    }

    return join("&", @parameters);
}

sub clean_search_url {
    my $self = shift;
    # Delete any empty URL parameter.
    my @cgi_params = $self->param;

    foreach my $param (@cgi_params) {
        if (defined $self->param($param) && $self->param($param) eq '') {
            $self->delete($param);
            $self->delete("${param}_type");
        }

        # Custom Search stuff is empty if it's "noop". We also keep around
        # the old Boolean Chart syntax for backwards-compatibility.
        if (($param =~ /\d-\d-\d/ || $param =~ /^[[:alpha:]]\d+$/)
            && defined $self->param($param) && $self->param($param) eq 'noop')
        {
            $self->delete($param);
        }
        
        # Any "join" for custom search that's an AND can be removed, because
        # that's the default.
        if (($param =~ /^j\d+$/ || $param eq 'j_top')
            && $self->param($param) eq 'AND')
        {
            $self->delete($param);
        }
    }

    # Delete leftovers from the login form
    $self->delete('Bugzilla_remember', 'GoAheadAndLogIn');

    # Delete the token if we're not performing an action which needs it
    unless ((defined $self->param('remtype')
             && ($self->param('remtype') eq 'asdefault'
                 || $self->param('remtype') eq 'asnamed'))
            || (defined $self->param('remaction')
                && $self->param('remaction') eq 'forget'))
    {
        $self->delete("token");
    }

    foreach my $num (1,2,3) {
        # If there's no value in the email field, delete the related fields.
        if (!$self->param("email$num")) {
            foreach my $field (qw(type assigned_to reporter qa_contact cc longdesc)) {
                $self->delete("email$field$num");
            }
        }
    }

    # chfieldto is set to "Now" by default in query.cgi. But if none
    # of the other chfield parameters are set, it's meaningless.
    if (!defined $self->param('chfieldfrom') && !$self->param('chfield')
        && !defined $self->param('chfieldvalue') && $self->param('chfieldto')
        && lc($self->param('chfieldto')) eq 'now')
    {
        $self->delete('chfieldto');
    }

    # cmdtype "doit" is the default from query.cgi, but it's only meaningful
    # if there's a remtype parameter.
    if (defined $self->param('cmdtype') && $self->param('cmdtype') eq 'doit'
        && !defined $self->param('remtype'))
    {
        $self->delete('cmdtype');
    }

    # "Reuse same sort as last time" is actually the default, so we don't
    # need it in the URL.
    if ($self->param('order') 
        && $self->param('order') eq 'Reuse same sort as last time')
    {
        $self->delete('order');
    }

    # list_id is added in buglist.cgi after calling clean_search_url,
    # and doesn't need to be saved in saved searches.
    $self->delete('list_id'); 

    # And now finally, if query_format is our only parameter, that
    # really means we have no parameters, so we should delete query_format.
    if ($self->param('query_format') && scalar($self->param()) == 1) {
        $self->delete('query_format');
    }
}

# Overwrite to ensure nph doesn't get set, and unset HEADERS_ONCE
sub multipart_init {
    my $self = shift;

    # Keys are case-insensitive, map to lowercase
    my %args = @_;
    my %param;
    foreach my $key (keys %args) {
        $param{lc $key} = $args{$key};
    }

    # Set the MIME boundary and content-type
    my $boundary = $param{'-boundary'}
        || '------- =_' . generate_random_password(16);
    delete $param{'-boundary'};
    $self->{'separator'} = "\r\n--$boundary\r\n";
    $self->{'final_separator'} = "\r\n--$boundary--\r\n";
    $param{'-type'} = SERVER_PUSH($boundary);

    # Note: CGI.pm::multipart_init up to v3.04 explicitly set nph to 0
    # CGI.pm::multipart_init v3.05 explicitly sets nph to 1
    # CGI.pm's header() sets nph according to a param or $CGI::NPH, which
    # is the desired behaviour.

    return $self->header(
        %param,
    ) . "WARNING: YOUR BROWSER DOESN'T SUPPORT THIS SERVER-PUSH TECHNOLOGY." . $self->multipart_end;
}

# Have to add the cookies in.
sub multipart_start {
    my $self = shift;
    
    my %args = @_;

    # CGI.pm::multipart_start doesn't honour its own charset information, so
    # we do it ourselves here
    if (defined $self->charset() && defined $args{-type}) {
        # Remove any existing charset specifier
        $args{-type} =~ s/;.*$//;
        # and add the specified one
        $args{-type} .= '; charset=' . $self->charset();
    }
        
    my $headers = $self->SUPER::multipart_start(%args);
    # Eliminate the one extra CRLF at the end.
    $headers =~ s/$CGI::CRLF$//;
    # Add the cookies. We have to do it this way instead of
    # passing them to multpart_start, because CGI.pm's multipart_start
    # doesn't understand a '-cookie' argument pointing to an arrayref.
    foreach my $cookie (@{$self->{Bugzilla_cookie_list}}) {
        $headers .= "Set-Cookie: ${cookie}${CGI::CRLF}";
    }
    $headers .= $CGI::CRLF;
    return $headers;
}

# Override header so we can add the cookies in
sub header {
    my $self = shift;

    # If there's only one parameter, then it's a Content-Type.
    if (scalar(@_) == 1) {
        # Since we're adding parameters below, we have to name it.
        unshift(@_, '-type' => shift(@_));
    }

    # Add the cookies in if we have any
    if (scalar(@{$self->{Bugzilla_cookie_list}})) {
        unshift(@_, '-cookie' => $self->{Bugzilla_cookie_list});
    }

    # Add Strict-Transport-Security (STS) header if this response
    # is over SSL and the strict_transport_security param is turned on.
    if ($self->https && !$self->url_is_attachment_base
        && Bugzilla->params->{'strict_transport_security'} ne 'off') 
    {
        my $sts_opts = 'max-age=' . MAX_STS_AGE;
        if (Bugzilla->params->{'strict_transport_security'} 
            eq 'include_subdomains')
        {
            $sts_opts .= '; includeSubDomains';
        }
        unshift(@_, '-strict_transport_security' => $sts_opts);
    }

    # Add X-Frame-Options header to prevent framing and subsequent
    # possible clickjacking problems.
    unless ($self->url_is_attachment_base) {
        unshift(@_, '-x_frame_options' => 'SAMEORIGIN');
    }

<<<<<<< HEAD
    # Add X-XSS-Protection header to prevent simple XSS attacks
    # and enforce the blocking (rather than the rewriting) mode.
    unshift(@_, '-x_xss_protection' => '1; mode=block');
=======
    # Add X-Content-Type-Options header to prevent browsers sniffing
    # the MIME type away from the declared Content-Type.
    unshift(@_, '-x_content_type_options' => 'nosniff');
>>>>>>> 36d868c0

    return $self->SUPER::header(@_) || "";
}

sub param {
    my $self = shift;

    # When we are just requesting the value of a parameter...
    if (scalar(@_) == 1) {
        my @result = $self->SUPER::param(@_); 

        # Also look at the URL parameters, after we look at the POST 
        # parameters. This is to allow things like login-form submissions
        # with URL parameters in the form's "target" attribute.
        if (!scalar(@result)
            && $self->request_method && $self->request_method eq 'POST')
        {
            # Some servers fail to set the QUERY_STRING parameter, which
            # causes undef issues
            $ENV{'QUERY_STRING'} = '' unless exists $ENV{'QUERY_STRING'};
            @result = $self->SUPER::url_param(@_);
        }

        # Fix UTF-8-ness of input parameters.
        if (Bugzilla->params->{'utf8'}) {
            @result = map { _fix_utf8($_) } @result;
        }

        return wantarray ? @result : $result[0];
    }
    # And for various other functions in CGI.pm, we need to correctly
    # return the URL parameters in addition to the POST parameters when
    # asked for the list of parameters.
    elsif (!scalar(@_) && $self->request_method 
           && $self->request_method eq 'POST') 
    {
        my @post_params = $self->SUPER::param;
        my @url_params  = $self->url_param;
        my %params = map { $_ => 1 } (@post_params, @url_params);
        return keys %params;
    }

    return $self->SUPER::param(@_);
}

sub _fix_utf8 {
    my $input = shift;
    # The is_utf8 is here in case CGI gets smart about utf8 someday.
    utf8::decode($input) if defined $input && !ref $input && !utf8::is_utf8($input);
    return $input;
}

sub should_set {
    my ($self, $param) = @_;
    my $set = (defined $self->param($param) 
               or defined $self->param("defined_$param"))
              ? 1 : 0;
    return $set;
}

# The various parts of Bugzilla which create cookies don't want to have to
# pass them around to all of the callers. Instead, store them locally here,
# and then output as required from |header|.
sub send_cookie {
    my $self = shift;

    # Move the param list into a hash for easier handling.
    my %paramhash;
    my @paramlist;
    my ($key, $value);
    while ($key = shift) {
        $value = shift;
        $paramhash{$key} = $value;
    }

    # Complain if -value is not given or empty (bug 268146).
    if (!exists($paramhash{'-value'}) || !$paramhash{'-value'}) {
        ThrowCodeError('cookies_need_value');
    }

    # Add the default path and the domain in.
    $paramhash{'-path'} = Bugzilla->params->{'cookiepath'};
    $paramhash{'-domain'} = Bugzilla->params->{'cookiedomain'}
        if Bugzilla->params->{'cookiedomain'};

    # Move the param list back into an array for the call to cookie().
    foreach (keys(%paramhash)) {
        unshift(@paramlist, $_ => $paramhash{$_});
    }

    push(@{$self->{'Bugzilla_cookie_list'}}, $self->cookie(@paramlist));
}

# Cookies are removed by setting an expiry date in the past.
# This method is a send_cookie wrapper doing exactly this.
sub remove_cookie {
    my $self = shift;
    my ($cookiename) = (@_);

    # Expire the cookie, giving a non-empty dummy value (bug 268146).
    $self->send_cookie('-name'    => $cookiename,
                       '-expires' => 'Tue, 15-Sep-1998 21:49:00 GMT',
                       '-value'   => 'X');
}

# This helps implement Bugzilla::Search::Recent, and also shortens search
# URLs that get POSTed to buglist.cgi.
sub redirect_search_url {
    my $self = shift;
    # If we're retreiving an old list, we never need to redirect or
    # do anything related to Bugzilla::Search::Recent.
    return if $self->param('regetlastlist');

    my $user = Bugzilla->user;

    if ($user->id) {
        # There are two conditions that could happen here--we could get a URL
        # with no list id, and we could get a URL with a list_id that isn't
        # ours.
        my $list_id = $self->param('list_id');
        if ($list_id) {
            # If we have a valid list_id, no need to redirect or clean.
            return if Bugzilla::Search::Recent->check_quietly(
                { id => $list_id });
        }
    }
    elsif ($self->request_method ne 'POST') {
        # Logged-out users who do a GET don't get a list_id, don't get
        # their URLs cleaned, and don't get redirected.
        return;
    }

    $self->clean_search_url();

    # Make sure we still have params still after cleaning otherwise we 
    # do not want to store a list_id for an empty search.
    if ($user->id && $self->param) {
        # Insert a placeholder Bugzilla::Search::Recent, so that we know what
        # the id of the resulting search will be. This is then pulled out
        # of the Referer header when viewing show_bug.cgi to know what
        # bug list we came from.
        my $recent_search = Bugzilla::Search::Recent->create_placeholder;
        $self->param('list_id', $recent_search->id);
    }

    # GET requests that lacked a list_id are always redirected. POST requests
    # are only redirected if they're under the CGI_URI_LIMIT though.
    my $uri_length = length($self->self_url());
    if ($self->request_method() ne 'POST' or $uri_length < CGI_URI_LIMIT) {
        print $self->redirect(-url => $self->self_url());
        exit;
    }
}

sub redirect_to_https {
    my $self = shift;
    my $sslbase = Bugzilla->params->{'sslbase'};
    # If this is a POST, we don't want ?POSTDATA in the query string.
    # We expect the client to re-POST, which may be a violation of
    # the HTTP spec, but the only time we're expecting it often is
    # in the WebService, and WebService clients usually handle this
    # correctly.
    $self->delete('POSTDATA');
    my $url = $sslbase . $self->url('-path_info' => 1, '-query' => 1, 
                                    '-relative' => 1);

    # XML-RPC clients (SOAP::Lite at least) require a 301 to redirect properly
    # and do not work with 302. Our redirect really is permanent anyhow, so
    # it doesn't hurt to make it a 301.
    print $self->redirect(-location => $url, -status => 301);

    # When using XML-RPC with mod_perl, we need the headers sent immediately.
    $self->r->rflush if $ENV{MOD_PERL};
    exit;
}

# Redirect to the urlbase version of the current URL.
sub redirect_to_urlbase {
    my $self = shift;
    my $path = $self->url('-path_info' => 1, '-query' => 1, '-relative' => 1);
    print $self->redirect('-location' => correct_urlbase() . $path);
    exit;
}

sub url_is_attachment_base {
    my ($self, $id) = @_;
    return 0 if !use_attachbase() or !i_am_cgi();
    my $attach_base = Bugzilla->params->{'attachment_base'};
    # If we're passed an id, we only want one specific attachment base
    # for a particular bug. If we're not passed an ID, we just want to
    # know if our current URL matches the attachment_base *pattern*.
    my $regex;
    if ($id) {
        $attach_base =~ s/\%bugid\%/$id/;
        $regex = quotemeta($attach_base);
    }
    else {
        # In this circumstance we run quotemeta first because we need to
        # insert an active regex meta-character afterward.
        $regex = quotemeta($attach_base);
        $regex =~ s/\\\%bugid\\\%/\\d+/;
    }
    $regex = "^$regex";
    return ($self->self_url =~ $regex) ? 1 : 0;
}

##########################
# Vars TIEHASH Interface #
##########################

# Fix the TIEHASH interface (scalar $cgi->Vars) to return and accept 
# arrayrefs.
sub STORE {
    my $self = shift;
    my ($param, $value) = @_;
    if (defined $value and ref $value eq 'ARRAY') {
        return $self->param(-name => $param, -value => $value);
    }
    return $self->SUPER::STORE(@_);
}

sub FETCH {
    my ($self, $param) = @_;
    return $self if $param eq 'CGI'; # CGI.pm did this, so we do too.
    my @result = $self->param($param);
    return undef if !scalar(@result);
    return $result[0] if scalar(@result) == 1;
    return \@result;
}

# For the Vars TIEHASH interface: the normal CGI.pm DELETE doesn't return 
# the value deleted, but Perl's "delete" expects that value.
sub DELETE {
    my ($self, $param) = @_;
    my $value = $self->FETCH($param);
    $self->delete($param);
    return $value;
}

1;

__END__

=head1 NAME

Bugzilla::CGI - CGI handling for Bugzilla

=head1 SYNOPSIS

  use Bugzilla::CGI;

  my $cgi = new Bugzilla::CGI();

=head1 DESCRIPTION

This package inherits from the standard CGI module, to provide additional
Bugzilla-specific functionality. In general, see L<the CGI.pm docs|CGI> for
documention.

=head1 CHANGES FROM L<CGI.PM|CGI>

Bugzilla::CGI has some differences from L<CGI.pm|CGI>.

=over 4

=item C<cgi_error> is automatically checked

After creating the CGI object, C<Bugzilla::CGI> automatically checks
I<cgi_error>, and throws a CodeError if a problem is detected.

=back

=head1 ADDITIONAL FUNCTIONS

I<Bugzilla::CGI> also includes additional functions.

=over 4

=item C<canonicalise_query(@exclude)>

This returns a sorted string of the parameters, suitable for use in a url.
Values in C<@exclude> are not included in the result.

=item C<send_cookie>

This routine is identical to the cookie generation part of CGI.pm's C<cookie>
routine, except that it knows about Bugzilla's cookie_path and cookie_domain
parameters and takes them into account if necessary.
This should be used by all Bugzilla code (instead of C<cookie> or the C<-cookie>
argument to C<header>), so that under mod_perl the headers can be sent
correctly, using C<print> or the mod_perl APIs as appropriate.

To remove (expire) a cookie, use C<remove_cookie>.

=item C<remove_cookie>

This is a wrapper around send_cookie, setting an expiry date in the past,
effectively removing the cookie.

As its only argument, it takes the name of the cookie to expire.

=item C<redirect_to_https>

This routine redirects the client to the https version of the page that
they're looking at, using the C<sslbase> parameter for the redirection.

Generally you should use L<Bugzilla::Util/do_ssl_redirect_if_required>
instead of calling this directly.

=item C<redirect_to_urlbase>

Redirects from the current URL to one prefixed by the urlbase parameter.

=back

=head1 SEE ALSO

L<CGI|CGI>, L<CGI::Cookie|CGI::Cookie><|MERGE_RESOLUTION|>--- conflicted
+++ resolved
@@ -327,15 +327,13 @@
         unshift(@_, '-x_frame_options' => 'SAMEORIGIN');
     }
 
-<<<<<<< HEAD
     # Add X-XSS-Protection header to prevent simple XSS attacks
     # and enforce the blocking (rather than the rewriting) mode.
     unshift(@_, '-x_xss_protection' => '1; mode=block');
-=======
+
     # Add X-Content-Type-Options header to prevent browsers sniffing
     # the MIME type away from the declared Content-Type.
     unshift(@_, '-x_content_type_options' => 'nosniff');
->>>>>>> 36d868c0
 
     return $self->SUPER::header(@_) || "";
 }
