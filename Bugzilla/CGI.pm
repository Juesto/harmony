--- conflicted
+++ resolved
@@ -600,18 +600,6 @@
 
     # We don't let CGI.pm warn about list context, but we do it ourselves.
     local $CGI::LIST_CONTEXT_WARN = 0;
-<<<<<<< HEAD
-    state $has_warned = {};
-
-    ## no critic (Freenode::Wantarray)
-    if ( wantarray && @_ ) {
-        my ( $package, $filename, $line ) = caller;
-        if ( $package ne 'CGI' && ! $has_warned->{"$filename:$line"}++) {
-            WARN("Bugzilla::CGI::param called in list context from $package $filename:$line");
-        }
-    }
-    ## use critic
-=======
     if (0) {
         state $has_warned = {};
 
@@ -624,7 +612,6 @@
         }
         ## use critic
     }
->>>>>>> 45485679
 
     # When we are just requesting the value of a parameter...
     if (scalar(@_) == 1) {
