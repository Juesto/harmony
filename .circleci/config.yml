# References:
# 1. https://circleci.com/blog/how-to-build-a-docker-image-on-circleci-2-0/
# 2. https://circleci.com/docs/2.0/building-docker-images/
#

version: 2

defaults:
  bmo_slim_image: &bmo_slim_image
    image: bugzilla/harmony-slim:20180318.1
    user: app

  mysql_image: &mysql_image
    image: mozillabteam/bmo-mysql:5.6

  store_log: &store_log
    store_artifacts:
      path: /app/bugzilla.log
      destination: bugzilla.log

  main_filters: &main_filters
    branches:
      ignore:
        - /^(?:release|test)-20\d\d\d\d\d\d\.\d+/
        - /\//
        - production

  bmo_env: &bmo_env
    PORT: 8000
    LOGGING_PORT: 5880
    LOCALCONFIG_ENV: 1
    LOG4PERL_CONFIG_FILE: log4perl-test.conf
    BMO_db_user: bugs
    BMO_db_host: 127.0.0.1
    BMO_db_pass: bugs
    BMO_db_name: bugs
    BMO_memcached_servers: localhost:11211
    BMO_memcached_namespace: "bugzilla:"
    BMO_urlbase: AUTOMATIC
    HTTPD_StartServers: 1
    HTTPD_MinSpareServers: 1
    HTTPD_MaxSpareServers: 1
    HTTPD_ServerLimit: 1
    HTTPD_MaxClients: 1
    HTTPD_MaxRequestsPerChild: 4000

  mysql_env: &mysql_env
    MYSQL_DATABASE: bugs
    MYSQL_USER: bugs
    MYSQL_PASSWORD: bugs
    MYSQL_ALLOW_EMPTY_PASSWORD: 1

  docker_oldtests: &docker_oldtests
    - <<: *bmo_slim_image
      environment:
        <<: *bmo_env
        BZ_QA_CONF_FILE: /app/.circleci/selenium_test.conf
        BZ_QA_ANSWERS_FILE:  /app/.circleci/checksetup_answers.legacy.txt
        BZ_QA_LEGACY_MODE: 1
    - <<: *mysql_image
      environment: *mysql_env
    - image: selenium/standalone-firefox:2.53.1
    - image: memcached:latest

  default_qa_setup: &default_qa_setup
    run:
      name: default qa setup
      command: |
        mv /opt/bmo/local /app/local
        perl -MSys::Hostname -i -pE 's/bmo.test/hostname() . ":$ENV{PORT}"/ges' $BZ_QA_CONF_FILE
        /app/scripts/entrypoint.pl checksetup_gen_files --default-localconfig
        mkdir artifacts

jobs:
<<<<<<< HEAD
=======
  build_info:
    parallelism: 1
    working_directory: /app
    docker:
      - <<: *bmo_slim_image
        environment:
          <<: *bmo_env
    steps:
      - checkout
      - run:
          name: build push data
          command: |
            mv /opt/bmo/local /app/local
            perl Makefile.PL
            perl -I/app -I/app/local/lib/perl5 -MBugzilla -e 1
            perl checksetup.pl --no-database --no-templates --no-permissions
            perl scripts/build-bmo-push-data.pl
      - run:
          name: only publish if tag exists
          command: |
            tag="$(cat build_info/tag.txt)"
            git fetch --tags
            if git tag | fgrep -q "$tag"; then
              echo "tag $tag exists!"
            else
              echo "tag $tag does not exist"
              echo yes > build_info/publish.txt
            fi
      - run:
          name: check if only version changed
          command: |
            if git diff 'HEAD~..HEAD' --name-only | grep -qv '^Bugzilla.pm'; then
              echo "more files than just Bugzilla.pm changed."
              exit 0
            fi
            if git diff 'HEAD~..HEAD' |grep '^[+-][^+-]' | grep -qv '^[+-]our $VERSION'; then
              echo "Something other than the version number changed."
              exit 0
            fi
            if [[ "$CIRCLE_BRANCH" == "master" ]]; then
              echo "Can't cut corners on the master branch"
              exit 0
            fi
            echo yes > build_info/only_version_changed.txt
      - persist_to_workspace:
          root: /app/build_info
          paths: ["*.txt"]
      - store_artifacts:
          path: /app/build_info
      - *store_log

>>>>>>> 755bc194
  build:
    working_directory: /app
    docker:
      - image: docker:17.06.1-ce
    steps:
      - setup_remote_docker
      - run:
          name: install git and ssh
          command: apk update && apk add git openssh-client
      - checkout
      - run: |
          docker build \
            --build-arg CI="$CI" \
            --build-arg CIRCLE_SHA1="$CIRCLE_SHA1" \
            --build-arg CIRCLE_BUILD_URL="$CIRCLE_BUILD_URL" \
            -t bmo .
<<<<<<< HEAD
=======
      - attach_workspace:
          at: /app/build_info
      - run: "docker run --name bmo --entrypoint true bmo"
      - run: "docker cp bmo:/app/version.json build_info/version.json"
      - store_artifacts:
          path: /app/build_info
      - *store_log
>>>>>>> 755bc194
      - deploy:
          command: |
            exit 0

  test_sanity:
    parallelism: 1
    working_directory: /app
    docker:
      - <<: *bmo_slim_image
        environment: *bmo_env
    steps:
      - checkout
      - run: |
          mv /opt/bmo/local /app/local
          mkdir artifacts
      - run: |
          perl Makefile.PL
      - run:
          name: run sanity tests
          command: |
            /app/scripts/entrypoint.pl prove -qf $(circleci tests glob 't/*.t' | circleci tests split) | tee artifacts/$CIRCLE_JOB.txt
      - store_artifacts:
          path: /app/artifacts
      - *store_log

  test_webservices:
    parallelism: 1
    working_directory: /app
    docker: *docker_oldtests
    steps:
      - checkout
      - *default_qa_setup
      - run: |
          /app/scripts/entrypoint.pl load_test_data
      - run: |
          /app/scripts/entrypoint.pl test_webservices | tee artifacts/$CIRCLE_JOB.txt
      - store_artifacts:
          path: /app/artifacts
      - *store_log

  test_selenium:
    parallelism: 1
    working_directory: /app
    docker: *docker_oldtests
    steps:
      - checkout
      - *default_qa_setup
      - run: |
          /app/scripts/entrypoint.pl load_test_data --legacy
      - run: |
          /app/scripts/entrypoint.pl test_selenium | tee artifacts/$CIRCLE_JOB.txt
      - store_artifacts:
          path: /app/artifacts
      - *store_log

  test_bmo:
    parallelism: 1
    working_directory: /app
    docker:
      - <<: *bmo_slim_image
        environment:
          <<: *bmo_env
          BZ_QA_ANSWERS_FILE:  /app/.circleci/checksetup_answers.txt
          TWD_HOST: localhost
          TWD_PORT: 4444
          TWD_BROWSER: firefox
      - <<: *mysql_image
        environment: *mysql_env
      - image: memcached:latest
      - image: selenium/standalone-firefox:2.53.1
    steps:
      - checkout
      - run: |
          mv /opt/bmo/local /app/local
          /app/scripts/entrypoint.pl checksetup_gen_files
          /app/scripts/entrypoint.pl load_test_data
          mkdir artifacts
      - run: |
          /app/scripts/entrypoint.pl test_bmo -q -f t/bmo/*.t
      - *store_log

workflows:
  version: 2
  main:
    jobs:
      - build:
          filters: *main_filters
          requires:
            - test_sanity
            - test_bmo
            - test_webservices
            - test_selenium
      - test_sanity:
          filters: *main_filters
      - test_bmo:
          filters: *main_filters
      - test_webservices:
          filters: *main_filters
      - test_selenium:
          filters: *main_filters<|MERGE_RESOLUTION|>--- conflicted
+++ resolved
@@ -72,60 +72,6 @@
         mkdir artifacts
 
 jobs:
-<<<<<<< HEAD
-=======
-  build_info:
-    parallelism: 1
-    working_directory: /app
-    docker:
-      - <<: *bmo_slim_image
-        environment:
-          <<: *bmo_env
-    steps:
-      - checkout
-      - run:
-          name: build push data
-          command: |
-            mv /opt/bmo/local /app/local
-            perl Makefile.PL
-            perl -I/app -I/app/local/lib/perl5 -MBugzilla -e 1
-            perl checksetup.pl --no-database --no-templates --no-permissions
-            perl scripts/build-bmo-push-data.pl
-      - run:
-          name: only publish if tag exists
-          command: |
-            tag="$(cat build_info/tag.txt)"
-            git fetch --tags
-            if git tag | fgrep -q "$tag"; then
-              echo "tag $tag exists!"
-            else
-              echo "tag $tag does not exist"
-              echo yes > build_info/publish.txt
-            fi
-      - run:
-          name: check if only version changed
-          command: |
-            if git diff 'HEAD~..HEAD' --name-only | grep -qv '^Bugzilla.pm'; then
-              echo "more files than just Bugzilla.pm changed."
-              exit 0
-            fi
-            if git diff 'HEAD~..HEAD' |grep '^[+-][^+-]' | grep -qv '^[+-]our $VERSION'; then
-              echo "Something other than the version number changed."
-              exit 0
-            fi
-            if [[ "$CIRCLE_BRANCH" == "master" ]]; then
-              echo "Can't cut corners on the master branch"
-              exit 0
-            fi
-            echo yes > build_info/only_version_changed.txt
-      - persist_to_workspace:
-          root: /app/build_info
-          paths: ["*.txt"]
-      - store_artifacts:
-          path: /app/build_info
-      - *store_log
-
->>>>>>> 755bc194
   build:
     working_directory: /app
     docker:
@@ -142,8 +88,6 @@
             --build-arg CIRCLE_SHA1="$CIRCLE_SHA1" \
             --build-arg CIRCLE_BUILD_URL="$CIRCLE_BUILD_URL" \
             -t bmo .
-<<<<<<< HEAD
-=======
       - attach_workspace:
           at: /app/build_info
       - run: "docker run --name bmo --entrypoint true bmo"
@@ -151,7 +95,6 @@
       - store_artifacts:
           path: /app/build_info
       - *store_log
->>>>>>> 755bc194
       - deploy:
           command: |
             exit 0
