#!/usr/bin/perl -T
# This Source Code Form is subject to the terms of the Mozilla Public
# License, v. 2.0. If a copy of the MPL was not distributed with this
# file, You can obtain one at http://mozilla.org/MPL/2.0/.
#
# This Source Code Form is "Incompatible With Secondary Licenses", as
# defined by the Mozilla Public License, v. 2.0.

use 5.10.1;
use strict;
use warnings;

use lib qw(. lib local/lib/perl5);

use Bugzilla;
use Bugzilla::Logging;
use Bugzilla::Constants;
use Bugzilla::Error;
use Bugzilla::Update;

my $ok = eval {
    # Ensure that any Throw*Error calls just use die, rather than trying to return html...
    Bugzilla->error_mode(ERROR_MODE_DIE);
    my $memcached    = Bugzilla->memcached;
    my $dbh          = Bugzilla->dbh;
    my $database_ok  = $dbh->ping;
    my $versions     = $memcached->{memcached}->server_versions;
    my $memcached_ok = keys %$versions;

    die "database not available"            unless $database_ok;
    die "memcached server(s) not available" unless $memcached_ok;
<<<<<<< HEAD
    die "mod_perl/psgi not configured?"     unless BZ_PERSISTENT;
    die "missing bmo feature dependencies"  unless Bugzilla->has_feature('bmo');
=======
    die "mod_perl not configured?"          unless $ENV{MOD_PERL};
>>>>>>> 2f8b9997
    1;
};
FATAL("heartbeat error: $@") if !$ok && $@;

my $cgi = Bugzilla->cgi;
print $cgi->header(-type => 'text/plain', -status => $ok ? '200 OK' : '500 Internal Server Error');
print $ok ? "Bugzilla OK\n" : "Bugzilla NOT OK\n";

if ($ENV{MOD_PERL}) {
    my $r = $cgi->r;
    # doing this supresses the error document, but does not change the http response code.
    $r->rflush;
    $r->status(200);
}<|MERGE_RESOLUTION|>--- conflicted
+++ resolved
@@ -29,12 +29,7 @@
 
     die "database not available"            unless $database_ok;
     die "memcached server(s) not available" unless $memcached_ok;
-<<<<<<< HEAD
     die "mod_perl/psgi not configured?"     unless BZ_PERSISTENT;
-    die "missing bmo feature dependencies"  unless Bugzilla->has_feature('bmo');
-=======
-    die "mod_perl not configured?"          unless $ENV{MOD_PERL};
->>>>>>> 2f8b9997
     1;
 };
 FATAL("heartbeat error: $@") if !$ok && $@;
