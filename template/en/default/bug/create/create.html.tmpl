--- conflicted
+++ resolved
@@ -544,12 +544,7 @@
   </tr>
 </tbody>
 
-<<<<<<< HEAD
-<tbody>
-  [% IF Param("maxattachmentsize") %]
-=======
   [% IF Param("maxattachmentsize") || Param("maxlocalattachment") %]
->>>>>>> e4206816
   <tr>
     <th>Attachment:</th>
     <td colspan="3">
